<<<<<<< HEAD
use incrementalmerkletree::{Hashable, Marking, Retention};
=======
#![cfg(feature = "circuit")]

use bridgetree::BridgeTree;
use incrementalmerkletree::Hashable;
>>>>>>> a41d1265
use orchard::{
    builder::{Builder, BundleType},
    bundle::{Authorized, Flags},
    circuit::{ProvingKey, VerifyingKey},
    keys::{FullViewingKey, PreparedIncomingViewingKey, Scope, SpendAuthorizingKey, SpendingKey},
    note::ExtractedNoteCommitment,
    note_encryption::OrchardDomain,
    tree::MerkleHashOrchard,
    value::NoteValue,
    Bundle,
};
use rand::rngs::OsRng;
use shardtree::{store::memory::MemoryShardStore, ShardTree};
use zcash_note_encryption::try_note_decryption;

fn verify_bundle(bundle: &Bundle<Authorized, i64>, vk: &VerifyingKey) {
    assert!(matches!(bundle.verify_proof(vk), Ok(())));
    let sighash: [u8; 32] = bundle.commitment().into();
    let bvk = bundle.binding_validating_key();
    for action in bundle.actions() {
        assert_eq!(action.rk().verify(&sighash, action.authorization()), Ok(()));
    }
    assert_eq!(
        bvk.verify(&sighash, bundle.authorization().binding_signature()),
        Ok(())
    );
}

#[test]
fn bundle_chain() {
    let mut rng = OsRng;
    let pk = ProvingKey::build();
    let vk = VerifyingKey::build();

    let sk = SpendingKey::from_bytes([0; 32]).unwrap();
    let fvk = FullViewingKey::from(&sk);
    let recipient = fvk.address_at(0u32, Scope::External);

    // Create a shielding bundle.
    let shielding_bundle: Bundle<_, i64> = {
        // Use the empty tree.
        let anchor = MerkleHashOrchard::empty_root(32.into()).into();

        let mut builder = Builder::new(
            BundleType::Transactional {
                flags: Flags::SPENDS_DISABLED,
                bundle_required: false,
            },
            anchor,
        );
        let note_value = NoteValue::from_raw(5000);
        assert_eq!(
            builder.add_output(None, recipient, note_value, [0u8; 512]),
            Ok(())
        );
        let (unauthorized, bundle_meta) = builder.build(&mut rng).unwrap().unwrap();

        assert_eq!(
            unauthorized
                .decrypt_output_with_key(
                    bundle_meta
                        .output_action_index(0)
                        .expect("Output 0 can be found"),
                    &fvk.to_ivk(Scope::External)
                )
                .map(|(note, _, _)| note.value()),
            Some(note_value)
        );

        let sighash = unauthorized.commitment().into();
        let proven = unauthorized.create_proof(&pk, &mut rng).unwrap();
        proven.apply_signatures(rng, sighash, &[]).unwrap()
    };

    // Verify the shielding bundle.
    verify_bundle(&shielding_bundle, &vk);

    // Create a shielded bundle spending the previous output.
    let shielded_bundle: Bundle<_, i64> = {
        let ivk = PreparedIncomingViewingKey::new(&fvk.to_ivk(Scope::External));
        let (note, _, _) = shielding_bundle
            .actions()
            .iter()
            .find_map(|action| {
                let domain = OrchardDomain::for_action(action);
                try_note_decryption(&domain, &ivk, action)
            })
            .unwrap();

        // Use the tree with a single leaf.
        let cmx: ExtractedNoteCommitment = note.commitment().into();
        let leaf = MerkleHashOrchard::from_cmx(&cmx);
        let mut tree: ShardTree<MemoryShardStore<MerkleHashOrchard, u32>, 32, 16> =
            ShardTree::new(MemoryShardStore::empty(), 100);
        tree.append(
            leaf,
            Retention::Checkpoint {
                id: 0,
                marking: Marking::Marked,
            },
        )
        .unwrap();
        let root = tree.root_at_checkpoint_id(&0).unwrap().unwrap();
        let position = tree.max_leaf_position(None).unwrap().unwrap();
        let merkle_path = tree
            .witness_at_checkpoint_id(position, &0)
            .unwrap()
            .unwrap();
        assert_eq!(root, merkle_path.root(MerkleHashOrchard::from_cmx(&cmx)));

        let mut builder = Builder::new(BundleType::DEFAULT, root.into());
        assert_eq!(builder.add_spend(fvk, note, merkle_path.into()), Ok(()));
        assert_eq!(
            builder.add_output(None, recipient, NoteValue::from_raw(5000), [0u8; 512]),
            Ok(())
        );
        let (unauthorized, _) = builder.build(&mut rng).unwrap().unwrap();
        let sighash = unauthorized.commitment().into();
        let proven = unauthorized.create_proof(&pk, &mut rng).unwrap();
        proven
            .apply_signatures(rng, sighash, &[SpendAuthorizingKey::from(&sk)])
            .unwrap()
    };

    // Verify the shielded bundle.
    verify_bundle(&shielded_bundle, &vk);
}<|MERGE_RESOLUTION|>--- conflicted
+++ resolved
@@ -1,11 +1,6 @@
-<<<<<<< HEAD
-use incrementalmerkletree::{Hashable, Marking, Retention};
-=======
 #![cfg(feature = "circuit")]
 
-use bridgetree::BridgeTree;
-use incrementalmerkletree::Hashable;
->>>>>>> a41d1265
+use incrementalmerkletree::{Hashable, Marking, Retention};
 use orchard::{
     builder::{Builder, BundleType},
     bundle::{Authorized, Flags},
