--- conflicted
+++ resolved
@@ -1,10 +1,6 @@
 [package]
 name = "orchard"
-<<<<<<< HEAD
 version = "0.11.0"
-=======
-version = "0.10.2"
->>>>>>> a41d1265
 authors = [
     "Sean Bowe <sean@electriccoin.co>",
     "Jack Grigg <jack@electriccoin.co>",
