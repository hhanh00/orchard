--- conflicted
+++ resolved
@@ -7,7 +7,6 @@
 
 ## [Unreleased]
 
-<<<<<<< HEAD
 ### Added
 - `orchard::pczt::Action::apply_signature`
 
@@ -29,6 +28,11 @@
     - `VerifyError`
   - `orchard::zip32::Error`
 
+## [0.10.2] - 2025-05-08
+
+### Fixed
+- Fixes problems in test compilation under `--no-default-features`
+
 ## [0.11.0] - 2025-02-20
 
 ### Added
@@ -40,12 +44,6 @@
   `zcash_spec 0.2`, `zip32 0.2`
 - `orchard::builder::Builder::add_output` now takes a `[u8; 512]` for its
   `memo` argument instead of an optional value.
-=======
-## [0.10.2] - 2025-05-08
-
-### Fixed
-- Fixes problems in test compilation under `--no-default-features`
->>>>>>> a41d1265
 
 ## [0.10.1] - 2024-12-16
 
